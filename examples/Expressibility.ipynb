{
 "cells": [
  {
   "cell_type": "markdown",
   "metadata": {},
   "source": [
    "# Expressibility: gather and plot results"
   ]
  },
  {
   "cell_type": "code",
   "execution_count": null,
<<<<<<< HEAD
   "metadata": {},
   "outputs": [],
   "source": [
    "# This code is part of qcircha.\n",
    "#\n",
    "# This code is licensed under the Apache License, Version 2.0. You may\n",
    "# obtain a copy of this license in the LICENSE.txt file in the root directory\n",
    "# of this source tree or at http://www.apache.org/licenses/LICENSE-2.0.\n",
    "#\n",
    "# Any modifications or derivative works of this code must retain this\n",
    "# copyright notice, and modified files need to carry a notice indicating\n",
    "# that they have been altered from the originals."
   ]
  },
  {
   "cell_type": "code",
   "execution_count": null,
=======
>>>>>>> 5418dfcf
   "metadata": {},
   "outputs": [],
   "source": [
    "# Plotting libraries and setting\n",
    "import matplotlib.pyplot as plt\n",
    "import matplotlib\n",
    "matplotlib.rcParams['text.usetex'] = True\n",
    "\n",
    "import seaborn as sns\n",
    "cmap = sns.color_palette('deep', as_cmap=True)\n",
    "\n",
    "# Useful libraries\n",
    "import numpy as np\n",
    "import json\n",
    "from tqdm import tqdm\n",
    "import pprint\n",
    "pp = pprint.PrettyPrinter(indent=4)\n",
    "\n",
    "# Simulation experiment\n",
    "from qcircha.utils import gather_data, list_data\n",
    "\n",
    "# Path of the simulation data\n",
    "data_path = \"./data/expr/\"\n",
    "list_data(path=data_path)"
   ]
  },
  {
   "cell_type": "markdown",
   "metadata": {},
   "source": [
    "##  Usage"
   ]
  },
  {
   "cell_type": "code",
   "execution_count": null,
   "metadata": {},
   "outputs": [],
   "source": [
    "# Provide keys in the json file, and corresponding desired value\n",
    "data_runs = gather_data(key=['n_bins', 'num_qubits','fmap', 'var_ansatz'],\n",
    "                        value=[100, 8, 'identity', 'TwoLocal_parametricRz'],\n",
    "                        path=data_path)\n",
    "\n",
    "# Select a run from those satisfying (key, values) requirements above\n",
    "idx_run = 0\n",
    "run = data_runs[idx_run]\n",
    "print(f\"{len(data_runs)} runs available. Selecting run: {run}\")\n",
    "\n",
    "expr_data = np.load(data_path + run + \".npy\", allow_pickle=True)\n",
    "with open(data_path + run + '.json') as file:\n",
    "    expr_metadata = json.load(file)\n",
    "pp.pprint(expr_metadata)"
   ]
  },
  {
   "cell_type": "code",
   "execution_count": null,
   "metadata": {},
   "outputs": [],
   "source": [
    "fig = plt.figure(figsize=(9.6, 6))\n",
    "\n",
    "plt.ylabel(r\"Expressivity $D_{KL}$\")\n",
    "plt.xlabel(\"Number of layers, $L$\")\n",
    "\n",
    "plt.yscale('log')\n",
    "plt.plot(range(1, len(expr_data)+1), expr_data, marker='o', ls='--')\n",
    "plt.tight_layout()"
   ]
  },
  {
   "cell_type": "markdown",
   "metadata": {},
   "source": [
    "## Expressibility plot"
   ]
  },
  {
   "cell_type": "markdown",
   "metadata": {},
   "source": [
    "This plot is obtained by averaging results from four runs of the histogram constructions for each QNNs. As each run is rather bumpy (especially near convergence at $L\\approx n$), this is done to smooth out noise and get reliable results. "
   ]
  },
  {
   "cell_type": "code",
   "execution_count": null,
   "metadata": {},
   "outputs": [],
   "source": [
    "# SELECTING FIRST QNN ARCHITECTURE\n",
    "data_runs = gather_data(key=['n_bins', 'num_qubits', 'fmap', 'var_ansatz', 'var_entanglement'],\n",
    "                        value=[100, 8, 'ZZFeatureMap', 'TwoLocal', 'linear'],\n",
    "                        path=data_path)\n",
    "                     \n",
    "expr_data = []\n",
    "for run in data_runs:\n",
    "    expr_data.append(np.load(data_path + run + \".npy\", allow_pickle=True))\n",
    "expr_data = np.array(expr_data)\n",
    "expr_data = np.mean(expr_data, axis = 0) # <--- Averaging the histograms of this structure obtained with different runs!\n",
    "print(f\"Averaging over {len(data_runs)} runs\")\n",
    "# --------------------------------------------------------------\n",
    "\n",
    "\n",
    "# SELECTING SECOND QNN ARCHITECTURE\n",
    "data_runs = gather_data(key=['n_bins', 'num_qubits', 'fmap', 'var_ansatz', 'var_entanglement'],\n",
    "                        value=[100, 8, 'TwoLocal', 'TwoLocal', 'linear'],\n",
    "                        path=data_path)\n",
    "\n",
    "expr_data1 = []\n",
    "for run in data_runs:\n",
    "    expr_data1.append(np.load(data_path + run + \".npy\", allow_pickle=True))\n",
    "expr_data1 = np.array(expr_data1)\n",
    "expr_data1 = np.mean(expr_data1, axis=0)\n",
    "print(f\"Averaging over {len(data_runs)} runs\")\n",
    "# --------------------------------------------------------------\n",
    "\n",
    "\n",
    "# SELECTING THIRD QNN ARCHITECTURE\n",
    "data_runs = gather_data(key=['n_bins', 'num_qubits', 'fmap', 'var_ansatz', 'var_entanglement'],\n",
    "                        value=[100, 8, 'TwoLocal_parametricRz', 'TwoLocal', 'linear'],\n",
    "                        path=data_path)\n",
    "\n",
    "expr_data2 = []\n",
    "for run in data_runs:\n",
    "    expr_data2.append(np.load(data_path + run + \".npy\", allow_pickle=True))\n",
    "expr_data2 = np.array(expr_data2)\n",
    "expr_data2 = np.mean(expr_data2, axis=0)\n",
    "print(f\"Averaging over {len(data_runs)} runs\")\n",
    "# --------------------------------------------------------------\n",
    "\n",
    "\n",
    "# SELECTING FOURTH QNN ARCHITECTURE\n",
    "data_runs = gather_data(key=['n_bins', 'num_qubits', 'fmap', 'var_ansatz', 'var_entanglement'],\n",
    "                        value=[100, 8, 'circuit1', 'TwoLocal', 'linear'],\n",
    "                        path=data_path)\n",
    "\n",
    "expr_data3 = []\n",
    "for run in data_runs:\n",
    "    expr_data3.append(np.load(data_path + run + \".npy\", allow_pickle=True))\n",
    "expr_data3 = np.array(expr_data3)\n",
    "expr_data3 = np.mean(expr_data3, axis=0)\n",
    "print(f\"Averaging over {len(data_runs)} runs\")\n",
    "# --------------------------------------------------------------\n",
    "\n",
    "\n",
    "data_to_plot = [expr_data, expr_data1, expr_data2, expr_data3]"
   ]
  },
  {
   "cell_type": "markdown",
   "metadata": {},
   "source": [
    "Plot"
   ]
  },
  {
   "cell_type": "code",
   "execution_count": null,
   "metadata": {},
   "outputs": [],
   "source": [
    "fig, ax = plt.subplots(figsize=(9.6, 6))\n",
    "\n",
    "plt.ylabel(\"Expressibility\", fontsize=20, labelpad=7)\n",
    "plt.xlabel(\"Number of layers $L$\", fontsize=20, labelpad=7)\n",
    "plt.yscale('log')\n",
    "\n",
    "#plt.plot([], [], lw=0, label=\"$n=8$\")\n",
    "#plt.plot([], [], lw=0, label=\"Linear entanglement\")\n",
    "#plt.plot([], [], lw=0, color='grey', label=\"$V =\\:$ Circuit 2\")\n",
    "\n",
    "# these are matplotlib.patch.Patch properties\n",
    "props = dict(boxstyle='round', facecolor='wheat', alpha=0.5, edgecolor='w')\n",
    "plt.text(8.35, 5e-2, \"Low expressibility\", bbox=props,  fontsize=14)\n",
    "plt.text(8.35, 1.1e-3, \"High expressibility\", bbox=props, fontsize=14)\n",
    "\n",
    "\n",
    "# Check the order with the cell above!\n",
<<<<<<< HEAD
    "names = [r'$\\mathcal{F} =\\: \\textsc{C}_\\textsc{ZZ}$', r'$\\mathcal{F} =\\:\\textsc{C}_\\textsc{2}$',\n",
    "         r'$\\mathcal{F} =\\:\\textsc{C}_\\textsc{3}$', r'$\\mathcal{F} =\\:\\textsc{C}_\\textsc{1}$']\n",
    "\n",
    "alphas = np.ones(len(data_to_plot)) #np.linspace(0.4, 1, len(data_to_plot))[::-1]\n",
    "for idx, d in enumerate(data_to_plot[:-1]):\n",
    "    ax.plot(range(1, len(d)+1), d, color=cmap[idx], alpha=alphas[idx], marker='o', ls='--', label=names[idx], markersize=7)\n",
=======
    "names = ['$\\mathcal{F} =\\:$ ZZFeatureMap', '$\\mathcal{F} =\\:$ Circuit 2',\n",
    "         '$\\mathcal{F} =\\:$ Circuit 3', '$\\mathcal{F} =\\:$ Circuit 1', '$\\mathcal{F} =\\:$ Identity']\n",
    "\n",
    "# np.linspace(0.4, 1, len(data_to_plot))[::-1]\n",
    "alphas = np.ones(len(data_to_plot))\n",
    "for idx, d in enumerate(data_to_plot):\n",
    "    plt.plot(range(1, len(d)+1), d, color=cmap[idx], alpha=alphas[idx],\n",
    "             marker='o', ls='--', label=names[idx], markersize=7)\n",
>>>>>>> 5418dfcf
    "\n",
    "plt.xticks(range(1, 11))\n",
    "\n",
<<<<<<< HEAD
    "handles, labels = ax.get_legend_handles_labels()\n",
    "# sort both labels and handles by labels\n",
    "sorter = [0, 3, 1, 2]\n",
    "labels = np.array(labels)[sorter]\n",
    "handles = np.array(handles)[sorter]\n",
    "ax.legend(handles, labels, fontsize=16)\n",
    "\n",
    "#plt.legend(fontsize=16)\n",
=======
    "plt.legend(fontsize = 16)\n",
>>>>>>> 5418dfcf
    "plt.tight_layout()\n",
    "plt.savefig(\"expr_linear_comparison_final.pdf\", format = 'pdf')"
   ]
  },
  {
   "cell_type": "markdown",
   "metadata": {},
   "source": [
    "## Example of additional custom simulations"
   ]
  },
  {
   "cell_type": "code",
   "execution_count": null,
   "metadata": {},
   "outputs": [],
   "source": [
    "from qiskit.circuit.library import TwoLocal, ZZFeatureMap\n",
    "from qcircha.expressivity import compute_espressivity"
   ]
  },
  {
   "cell_type": "code",
   "execution_count": null,
   "metadata": {},
   "outputs": [],
   "source": [
    "%%capture\n",
    "nq = 8\n",
    "circ = TwoLocal(nq, ['rx'], 'cx', 'linear', reps=1, skip_final_rotation_layer=True)\n",
    "a = compute_espressivity(nq, nq, feature_map='TwoLocal', var_ansatz='TwoLocal', backend='Aer', path=None, plot=False, save=False)\n",
    "\n",
    "circ = TwoLocal(nq, ['rx'], 'cx', 'linear', reps=1, skip_final_rotation_layer=True)\n",
    "b = compute_espressivity(nq, nq, feature_map='TwoLocal', var_ansatz=circ, backend='Aer', path=None, plot=False, save=False)\n",
    "\n",
    "circ = 'circuit15' # TwoLocal(nq, ['rx'], 'cx', 'linear', reps=1, skip_final_rotation_layer=True)\n",
    "c = compute_espressivity(nq, nq, feature_map='Identity', var_ansatz=circ, backend='Aer', path=None, plot=False, save=False)"
   ]
  },
  {
   "cell_type": "code",
   "execution_count": null,
   "metadata": {},
   "outputs": [],
   "source": [
    "fig = plt.figure(figsize=(9.6, 6))\n",
    "\n",
    "plt.ylabel(r\"Expressivity $D_{KL}$\")\n",
    "plt.xlabel(\"Number of layers, $L$\")\n",
    "\n",
    "plt.yscale('log')\n",
    "plt.plot(range(1, len(a)+1), a, marker='o', ls='--', label=\"a\")\n",
    "plt.plot(range(1, len(b)+1), b, marker='o', ls='--', label=\"b\")\n",
    "plt.plot(range(1, len(c)+1), c, marker='o', ls='--', label=\"c\")\n",
    "\n",
    "plt.legend()\n",
    "plt.tight_layout()"
   ]
  }
 ],
 "metadata": {
  "interpreter": {
   "hash": "4f32f21c3de35334d3da59bc9f146f0c4f894e84ab0c68b497b9a4c513b6214e"
  },
  "kernelspec": {
   "display_name": "Python 3.8.12 64-bit ('QNN-TN': conda)",
   "language": "python",
   "name": "python3"
  },
  "language_info": {
   "codemirror_mode": {
    "name": "ipython",
    "version": 3
   },
   "file_extension": ".py",
   "mimetype": "text/x-python",
   "name": "python",
   "nbconvert_exporter": "python",
   "pygments_lexer": "ipython3",
   "version": "3.8.12"
  },
  "orig_nbformat": 4
 },
 "nbformat": 4,
 "nbformat_minor": 2
}<|MERGE_RESOLUTION|>--- conflicted
+++ resolved
@@ -10,7 +10,6 @@
   {
    "cell_type": "code",
    "execution_count": null,
-<<<<<<< HEAD
    "metadata": {},
    "outputs": [],
    "source": [
@@ -28,8 +27,6 @@
   {
    "cell_type": "code",
    "execution_count": null,
-=======
->>>>>>> 5418dfcf
    "metadata": {},
    "outputs": [],
    "source": [
@@ -210,27 +207,15 @@
     "\n",
     "\n",
     "# Check the order with the cell above!\n",
-<<<<<<< HEAD
     "names = [r'$\\mathcal{F} =\\: \\textsc{C}_\\textsc{ZZ}$', r'$\\mathcal{F} =\\:\\textsc{C}_\\textsc{2}$',\n",
     "         r'$\\mathcal{F} =\\:\\textsc{C}_\\textsc{3}$', r'$\\mathcal{F} =\\:\\textsc{C}_\\textsc{1}$']\n",
     "\n",
     "alphas = np.ones(len(data_to_plot)) #np.linspace(0.4, 1, len(data_to_plot))[::-1]\n",
     "for idx, d in enumerate(data_to_plot[:-1]):\n",
     "    ax.plot(range(1, len(d)+1), d, color=cmap[idx], alpha=alphas[idx], marker='o', ls='--', label=names[idx], markersize=7)\n",
-=======
-    "names = ['$\\mathcal{F} =\\:$ ZZFeatureMap', '$\\mathcal{F} =\\:$ Circuit 2',\n",
-    "         '$\\mathcal{F} =\\:$ Circuit 3', '$\\mathcal{F} =\\:$ Circuit 1', '$\\mathcal{F} =\\:$ Identity']\n",
-    "\n",
-    "# np.linspace(0.4, 1, len(data_to_plot))[::-1]\n",
-    "alphas = np.ones(len(data_to_plot))\n",
-    "for idx, d in enumerate(data_to_plot):\n",
-    "    plt.plot(range(1, len(d)+1), d, color=cmap[idx], alpha=alphas[idx],\n",
-    "             marker='o', ls='--', label=names[idx], markersize=7)\n",
->>>>>>> 5418dfcf
     "\n",
     "plt.xticks(range(1, 11))\n",
     "\n",
-<<<<<<< HEAD
     "handles, labels = ax.get_legend_handles_labels()\n",
     "# sort both labels and handles by labels\n",
     "sorter = [0, 3, 1, 2]\n",
@@ -239,9 +224,6 @@
     "ax.legend(handles, labels, fontsize=16)\n",
     "\n",
     "#plt.legend(fontsize=16)\n",
-=======
-    "plt.legend(fontsize = 16)\n",
->>>>>>> 5418dfcf
     "plt.tight_layout()\n",
     "plt.savefig(\"expr_linear_comparison_final.pdf\", format = 'pdf')"
    ]
